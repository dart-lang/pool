--- conflicted
+++ resolved
@@ -437,7 +437,6 @@
     });
   });
 
-<<<<<<< HEAD
   group('forEach', () {
     Pool pool;
 
@@ -697,11 +696,11 @@
         expect(list, hasLength(90));
       });
     });
-=======
+  });
+
   test("throw error when pool limit <= 0", () {
     expect(() => Pool(-1), throwsArgumentError);
     expect(() => Pool(0), throwsArgumentError);
->>>>>>> 3f684f20
   });
 }
 
