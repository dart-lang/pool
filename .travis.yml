--- conflicted
+++ resolved
@@ -1,7 +1,6 @@
 language: dart
 
 dart:
-<<<<<<< HEAD
  - be/raw/latest
 
 jobs:
@@ -20,20 +19,11 @@
       name: "Vm Tests"
       dart: be/raw/latest
       os: linux
-      script: pub run --enable-experiment=non-nullable test -p vm 
+      script: pub run --enable-experiment=non-nullable test -p vm
 
 stages:
   - analyze_and_format
   - test
-=======
-  - 2.0.0
-  - dev
-
-dart_task:
-  - test: --platform vm,chrome
-  - dartfmt
-  - dartanalyzer: --fatal-infos --fatal-warnings .
->>>>>>> 84b1143a
 
 # Only building master means that we don't run two builds for each pull request.
 branches:
